# Changes

## Unreleased - 2020-xx-xx
* Fix multipart consuming payload before header checks #1513
<<<<<<< HEAD
* Update `Bytes` to 0.6
=======
* Update `bytes` to `1`
>>>>>>> efba6c3a


## 3.0.0 - 2020-09-11
* No significant changes from `3.0.0-beta.2`.


## 3.0.0-beta.2 - 2020-09-10
* Update `actix-*` dependencies to latest versions.


## 0.3.0-beta.1 - 2020-07-15
* Update `actix-web` to 3.0.0-beta.1


## 0.3.0-alpha.1 - 2020-05-25
* Update `actix-web` to 3.0.0-alpha.3
* Bump minimum supported Rust version to 1.40
* Minimize `futures` dependencies
* Remove the unused `time` dependency
* Fix missing `std::error::Error` implement for `MultipartError`.

## [0.2.0] - 2019-12-20

* Release

## [0.2.0-alpha.4] - 2019-12-xx

* Multipart handling now handles Pending during read of boundary #1205

## [0.2.0-alpha.2] - 2019-12-03

* Migrate to `std::future`

## [0.1.4] - 2019-09-12

* Multipart handling now parses requests which do not end in CRLF #1038

## [0.1.3] - 2019-08-18

* Fix ring dependency from actix-web default features for #741.

## [0.1.2] - 2019-06-02

* Fix boundary parsing #876

## [0.1.1] - 2019-05-25

* Fix disconnect handling #834

## [0.1.0] - 2019-05-18

* Release

## [0.1.0-beta.4] - 2019-05-12

* Handle cancellation of uploads #736

* Upgrade to actix-web 1.0.0-beta.4

## [0.1.0-beta.1] - 2019-04-21

* Do not support nested multipart

* Split multipart support to separate crate

* Optimize multipart handling #634, #769<|MERGE_RESOLUTION|>--- conflicted
+++ resolved
@@ -2,11 +2,7 @@
 
 ## Unreleased - 2020-xx-xx
 * Fix multipart consuming payload before header checks #1513
-<<<<<<< HEAD
-* Update `Bytes` to 0.6
-=======
 * Update `bytes` to `1`
->>>>>>> efba6c3a
 
 
 ## 3.0.0 - 2020-09-11
