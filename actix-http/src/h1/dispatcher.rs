--- conflicted
+++ resolved
@@ -5,14 +5,9 @@
 use std::time::Instant;
 use std::{fmt, io, net};
 
-<<<<<<< HEAD
 use actix_codec::{AsyncRead, Decoder, Encoder, Framed, FramedParts};
 use actix_rt::{RuntimeService, SleepService};
 use actix_server::ServiceStream;
-=======
-use actix_codec::{AsyncRead, AsyncWrite, Decoder, Encoder, Framed, FramedParts};
-use actix_rt::time::{sleep_until, Instant, Sleep};
->>>>>>> c2158099
 use actix_service::Service;
 use bitflags::bitflags;
 use bytes::{Buf, BytesMut};
@@ -112,11 +107,7 @@
     messages: VecDeque<DispatcherMessage>,
 
     ka_expire: Instant,
-<<<<<<< HEAD
     ka_timer: Option<<T::Runtime as RuntimeService>::Sleep>,
-=======
-    ka_timer: Option<Sleep>,
->>>>>>> c2158099
 
     io: Option<T>,
     read_buf: BytesMut,
@@ -217,11 +208,7 @@
         codec: Codec<T::Runtime>,
         config: ServiceConfig<T::Runtime>,
         read_buf: BytesMut,
-<<<<<<< HEAD
         timeout: Option<<T::Runtime as RuntimeService>::Sleep>,
-=======
-        timeout: Option<Sleep>,
->>>>>>> c2158099
         service: CloneableService<S>,
         expect: CloneableService<X>,
         upgrade: Option<CloneableService<U>>,
@@ -653,12 +640,8 @@
             // shutdown timeout
             if this.flags.contains(Flags::SHUTDOWN) {
                 if let Some(interval) = this.codec.config().client_disconnect_timer() {
-<<<<<<< HEAD
                     *this.ka_timer =
                         Some(<T::Runtime as RuntimeService>::sleep_until(interval));
-=======
-                    *this.ka_timer = Some(sleep_until(interval));
->>>>>>> c2158099
                 } else {
                     this.flags.insert(Flags::READ_DISCONNECT);
                     if let Some(mut payload) = this.payload.take() {
