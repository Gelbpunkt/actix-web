--- conflicted
+++ resolved
@@ -131,11 +131,7 @@
             Config = (),
             Request = T,
             Response = (),
-<<<<<<< HEAD
-            Error = TlsError<HandshakeError<T>, DispatchError>,
-=======
             Error = TlsError<SslError, DispatchError>,
->>>>>>> efba6c3a
             InitError = S::InitError,
         > {
             pipeline_factory(
