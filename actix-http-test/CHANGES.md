--- conflicted
+++ resolved
@@ -1,11 +1,7 @@
 # Changes
 
 ## Unreleased - 2020-xx-xx
-<<<<<<< HEAD
-* Update `Bytes` to 0.6.
-=======
 * Update `bytes` to `1`.
->>>>>>> efba6c3a
 
 
 ## 2.1.0 - 2020-11-25
