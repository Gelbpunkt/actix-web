--- conflicted
+++ resolved
@@ -1,4 +1,3 @@
-<<<<<<< HEAD
 // //! Various helpers for Actix applications to use during testing.
 // use std::convert::TryFrom;
 // use std::net::SocketAddr;
@@ -270,8 +269,9 @@
 // {
 //     let body = read_body(res).await;
 //
-//     serde_json::from_slice(&body)
-//         .unwrap_or_else(|_| panic!("read_response_json failed during deserialization"))
+//     serde_json::from_slice(&body).unwrap_or_else(|e| {
+//         panic!("read_response_json failed during deserialization: {}", e)
+//     })
 // }
 //
 // pub async fn load_stream<S>(mut stream: S) -> Result<Bytes, Error>
@@ -1332,1341 +1332,4 @@
 //         let res = app.call(req).await.unwrap();
 //         assert!(res.status().is_success());
 //     }
-// }
-=======
-//! Various helpers for Actix applications to use during testing.
-use std::convert::TryFrom;
-use std::net::SocketAddr;
-use std::rc::Rc;
-use std::sync::mpsc;
-use std::{fmt, net, thread, time};
-
-use actix_codec::{AsyncRead, AsyncWrite, Framed};
-use actix_http::http::header::{ContentType, Header, HeaderName, IntoHeaderValue};
-use actix_http::http::{Error as HttpError, Method, StatusCode, Uri, Version};
-use actix_http::test::TestRequest as HttpTestRequest;
-use actix_http::{cookie::Cookie, ws, Extensions, HttpService, Request};
-use actix_router::{Path, ResourceDef, Url};
-use actix_rt::{time::delay_for, System};
-use actix_service::{
-    map_config, IntoService, IntoServiceFactory, Service, ServiceFactory,
-};
-use awc::error::PayloadError;
-use awc::{Client, ClientRequest, ClientResponse, Connector};
-use bytes::{Bytes, BytesMut};
-use futures_core::Stream;
-use futures_util::future::ok;
-use futures_util::StreamExt;
-use serde::de::DeserializeOwned;
-use serde::Serialize;
-use socket2::{Domain, Protocol, Socket, Type};
-
-pub use actix_http::test::TestBuffer;
-
-use crate::config::AppConfig;
-use crate::data::Data;
-use crate::dev::{Body, MessageBody, Payload, Server};
-use crate::request::HttpRequestPool;
-use crate::rmap::ResourceMap;
-use crate::service::{ServiceRequest, ServiceResponse};
-use crate::{Error, HttpRequest, HttpResponse};
-
-/// Create service that always responds with `HttpResponse::Ok()`
-pub fn ok_service(
-) -> impl Service<Request = ServiceRequest, Response = ServiceResponse<Body>, Error = Error>
-{
-    default_service(StatusCode::OK)
-}
-
-/// Create service that responds with response with specified status code
-pub fn default_service(
-    status_code: StatusCode,
-) -> impl Service<Request = ServiceRequest, Response = ServiceResponse<Body>, Error = Error>
-{
-    (move |req: ServiceRequest| {
-        ok(req.into_response(HttpResponse::build(status_code).finish()))
-    })
-    .into_service()
-}
-
-/// This method accepts application builder instance, and constructs
-/// service.
-///
-/// ```rust
-/// use actix_service::Service;
-/// use actix_web::{test, web, App, HttpResponse, http::StatusCode};
-///
-/// #[actix_rt::test]
-/// async fn test_init_service() {
-///     let mut app = test::init_service(
-///         App::new()
-///             .service(web::resource("/test").to(|| async { HttpResponse::Ok() }))
-///     ).await;
-///
-///     // Create request object
-///     let req = test::TestRequest::with_uri("/test").to_request();
-///
-///     // Execute application
-///     let resp = app.call(req).await.unwrap();
-///     assert_eq!(resp.status(), StatusCode::OK);
-/// }
-/// ```
-pub async fn init_service<R, S, B, E>(
-    app: R,
-) -> impl Service<Request = Request, Response = ServiceResponse<B>, Error = E>
-where
-    R: IntoServiceFactory<S>,
-    S: ServiceFactory<
-        Config = AppConfig,
-        Request = Request,
-        Response = ServiceResponse<B>,
-        Error = E,
-    >,
-    S::InitError: std::fmt::Debug,
-{
-    try_init_service(app)
-        .await
-        .expect("service initilization failed")
-}
-
-/// Fallible version of init_service that allows testing data factory errors.
-pub(crate) async fn try_init_service<R, S, B, E>(
-    app: R,
-) -> Result<
-    impl Service<Request = Request, Response = ServiceResponse<B>, Error = E>,
-    S::InitError,
->
-where
-    R: IntoServiceFactory<S>,
-    S: ServiceFactory<
-        Config = AppConfig,
-        Request = Request,
-        Response = ServiceResponse<B>,
-        Error = E,
-    >,
-    S::InitError: std::fmt::Debug,
-{
-    let srv = app.into_factory();
-    srv.new_service(AppConfig::default()).await
-}
-
-/// Calls service and waits for response future completion.
-///
-/// ```rust
-/// use actix_web::{test, web, App, HttpResponse, http::StatusCode};
-///
-/// #[actix_rt::test]
-/// async fn test_response() {
-///     let mut app = test::init_service(
-///         App::new()
-///             .service(web::resource("/test").to(|| async {
-///                 HttpResponse::Ok()
-///             }))
-///     ).await;
-///
-///     // Create request object
-///     let req = test::TestRequest::with_uri("/test").to_request();
-///
-///     // Call application
-///     let resp = test::call_service(&mut app, req).await;
-///     assert_eq!(resp.status(), StatusCode::OK);
-/// }
-/// ```
-pub async fn call_service<S, R, B, E>(app: &mut S, req: R) -> S::Response
-where
-    S: Service<Request = R, Response = ServiceResponse<B>, Error = E>,
-    E: std::fmt::Debug,
-{
-    app.call(req).await.unwrap()
-}
-
-/// Helper function that returns a response body of a TestRequest
-///
-/// ```rust
-/// use actix_web::{test, web, App, HttpResponse, http::header};
-/// use bytes::Bytes;
-///
-/// #[actix_rt::test]
-/// async fn test_index() {
-///     let mut app = test::init_service(
-///         App::new().service(
-///             web::resource("/index.html")
-///                 .route(web::post().to(|| async {
-///                     HttpResponse::Ok().body("welcome!")
-///                 })))
-///     ).await;
-///
-///     let req = test::TestRequest::post()
-///         .uri("/index.html")
-///         .header(header::CONTENT_TYPE, "application/json")
-///         .to_request();
-///
-///     let result = test::read_response(&mut app, req).await;
-///     assert_eq!(result, Bytes::from_static(b"welcome!"));
-/// }
-/// ```
-pub async fn read_response<S, B>(app: &mut S, req: Request) -> Bytes
-where
-    S: Service<Request = Request, Response = ServiceResponse<B>, Error = Error>,
-    B: MessageBody + Unpin,
-{
-    let mut resp = app
-        .call(req)
-        .await
-        .unwrap_or_else(|_| panic!("read_response failed at application call"));
-
-    let mut body = resp.take_body();
-    let mut bytes = BytesMut::new();
-    while let Some(item) = body.next().await {
-        bytes.extend_from_slice(&item.unwrap());
-    }
-    bytes.freeze()
-}
-
-/// Helper function that returns a response body of a ServiceResponse.
-///
-/// ```rust
-/// use actix_web::{test, web, App, HttpResponse, http::header};
-/// use bytes::Bytes;
-///
-/// #[actix_rt::test]
-/// async fn test_index() {
-///     let mut app = test::init_service(
-///         App::new().service(
-///             web::resource("/index.html")
-///                 .route(web::post().to(|| async {
-///                     HttpResponse::Ok().body("welcome!")
-///                 })))
-///     ).await;
-///
-///     let req = test::TestRequest::post()
-///         .uri("/index.html")
-///         .header(header::CONTENT_TYPE, "application/json")
-///         .to_request();
-///
-///     let resp = test::call_service(&mut app, req).await;
-///     let result = test::read_body(resp).await;
-///     assert_eq!(result, Bytes::from_static(b"welcome!"));
-/// }
-/// ```
-pub async fn read_body<B>(mut res: ServiceResponse<B>) -> Bytes
-where
-    B: MessageBody + Unpin,
-{
-    let mut body = res.take_body();
-    let mut bytes = BytesMut::new();
-    while let Some(item) = body.next().await {
-        bytes.extend_from_slice(&item.unwrap());
-    }
-    bytes.freeze()
-}
-
-/// Helper function that returns a deserialized response body of a ServiceResponse.
-///
-/// ```rust
-/// use actix_web::{App, test, web, HttpResponse, http::header};
-/// use serde::{Serialize, Deserialize};
-///
-/// #[derive(Serialize, Deserialize)]
-/// pub struct Person {
-///     id: String,
-///     name: String,
-/// }
-///
-/// #[actix_rt::test]
-/// async fn test_post_person() {
-///     let mut app = test::init_service(
-///         App::new().service(
-///             web::resource("/people")
-///                 .route(web::post().to(|person: web::Json<Person>| async {
-///                     HttpResponse::Ok()
-///                         .json(person.into_inner())})
-///                     ))
-///     ).await;
-///
-///     let payload = r#"{"id":"12345","name":"User name"}"#.as_bytes();
-///
-///     let resp = test::TestRequest::post()
-///         .uri("/people")
-///         .header(header::CONTENT_TYPE, "application/json")
-///         .set_payload(payload)
-///         .send_request(&mut app)
-///         .await;
-///
-///     assert!(resp.status().is_success());
-///
-///     let result: Person = test::read_body_json(resp).await;
-/// }
-/// ```
-pub async fn read_body_json<T, B>(res: ServiceResponse<B>) -> T
-where
-    B: MessageBody + Unpin,
-    T: DeserializeOwned,
-{
-    let body = read_body(res).await;
-
-    serde_json::from_slice(&body).unwrap_or_else(|e| {
-        panic!("read_response_json failed during deserialization: {}", e)
-    })
-}
-
-pub async fn load_stream<S>(mut stream: S) -> Result<Bytes, Error>
-where
-    S: Stream<Item = Result<Bytes, Error>> + Unpin,
-{
-    let mut data = BytesMut::new();
-    while let Some(item) = stream.next().await {
-        data.extend_from_slice(&item?);
-    }
-    Ok(data.freeze())
-}
-
-/// Helper function that returns a deserialized response body of a TestRequest
-///
-/// ```rust
-/// use actix_web::{App, test, web, HttpResponse, http::header};
-/// use serde::{Serialize, Deserialize};
-///
-/// #[derive(Serialize, Deserialize)]
-/// pub struct Person {
-///     id: String,
-///     name: String
-/// }
-///
-/// #[actix_rt::test]
-/// async fn test_add_person() {
-///     let mut app = test::init_service(
-///         App::new().service(
-///             web::resource("/people")
-///                 .route(web::post().to(|person: web::Json<Person>| async {
-///                     HttpResponse::Ok()
-///                         .json(person.into_inner())})
-///                     ))
-///     ).await;
-///
-///     let payload = r#"{"id":"12345","name":"User name"}"#.as_bytes();
-///
-///     let req = test::TestRequest::post()
-///         .uri("/people")
-///         .header(header::CONTENT_TYPE, "application/json")
-///         .set_payload(payload)
-///         .to_request();
-///
-///     let result: Person = test::read_response_json(&mut app, req).await;
-/// }
-/// ```
-pub async fn read_response_json<S, B, T>(app: &mut S, req: Request) -> T
-where
-    S: Service<Request = Request, Response = ServiceResponse<B>, Error = Error>,
-    B: MessageBody + Unpin,
-    T: DeserializeOwned,
-{
-    let body = read_response(app, req).await;
-
-    serde_json::from_slice(&body)
-        .unwrap_or_else(|_| panic!("read_response_json failed during deserialization"))
-}
-
-/// Test `Request` builder.
-///
-/// For unit testing, actix provides a request builder type and a simple handler runner. TestRequest implements a builder-like pattern.
-/// You can generate various types of request via TestRequest's methods:
-///  * `TestRequest::to_request` creates `actix_http::Request` instance.
-///  * `TestRequest::to_srv_request` creates `ServiceRequest` instance, which is used for testing middlewares and chain adapters.
-///  * `TestRequest::to_srv_response` creates `ServiceResponse` instance.
-///  * `TestRequest::to_http_request` creates `HttpRequest` instance, which is used for testing handlers.
-///
-/// ```rust
-/// use actix_web::{test, HttpRequest, HttpResponse, HttpMessage};
-/// use actix_web::http::{header, StatusCode};
-///
-/// async fn index(req: HttpRequest) -> HttpResponse {
-///     if let Some(hdr) = req.headers().get(header::CONTENT_TYPE) {
-///         HttpResponse::Ok().into()
-///     } else {
-///         HttpResponse::BadRequest().into()
-///     }
-/// }
-///
-/// #[test]
-/// fn test_index() {
-///     let req = test::TestRequest::with_header("content-type", "text/plain")
-///         .to_http_request();
-///
-///     let resp = index(req).await.unwrap();
-///     assert_eq!(resp.status(), StatusCode::OK);
-///
-///     let req = test::TestRequest::default().to_http_request();
-///     let resp = index(req).await.unwrap();
-///     assert_eq!(resp.status(), StatusCode::BAD_REQUEST);
-/// }
-/// ```
-pub struct TestRequest {
-    req: HttpTestRequest,
-    rmap: ResourceMap,
-    config: AppConfig,
-    path: Path<Url>,
-    peer_addr: Option<SocketAddr>,
-    app_data: Extensions,
-}
-
-impl Default for TestRequest {
-    fn default() -> TestRequest {
-        TestRequest {
-            req: HttpTestRequest::default(),
-            rmap: ResourceMap::new(ResourceDef::new("")),
-            config: AppConfig::default(),
-            path: Path::new(Url::new(Uri::default())),
-            peer_addr: None,
-            app_data: Extensions::new(),
-        }
-    }
-}
-
-#[allow(clippy::wrong_self_convention)]
-impl TestRequest {
-    /// Create TestRequest and set request uri
-    pub fn with_uri(path: &str) -> TestRequest {
-        TestRequest::default().uri(path)
-    }
-
-    /// Create TestRequest and set header
-    pub fn with_hdr<H: Header>(hdr: H) -> TestRequest {
-        TestRequest::default().set(hdr)
-    }
-
-    /// Create TestRequest and set header
-    pub fn with_header<K, V>(key: K, value: V) -> TestRequest
-    where
-        HeaderName: TryFrom<K>,
-        <HeaderName as TryFrom<K>>::Error: Into<HttpError>,
-        V: IntoHeaderValue,
-    {
-        TestRequest::default().header(key, value)
-    }
-
-    /// Create TestRequest and set method to `Method::GET`
-    pub fn get() -> TestRequest {
-        TestRequest::default().method(Method::GET)
-    }
-
-    /// Create TestRequest and set method to `Method::POST`
-    pub fn post() -> TestRequest {
-        TestRequest::default().method(Method::POST)
-    }
-
-    /// Create TestRequest and set method to `Method::PUT`
-    pub fn put() -> TestRequest {
-        TestRequest::default().method(Method::PUT)
-    }
-
-    /// Create TestRequest and set method to `Method::PATCH`
-    pub fn patch() -> TestRequest {
-        TestRequest::default().method(Method::PATCH)
-    }
-
-    /// Create TestRequest and set method to `Method::DELETE`
-    pub fn delete() -> TestRequest {
-        TestRequest::default().method(Method::DELETE)
-    }
-
-    /// Set HTTP version of this request
-    pub fn version(mut self, ver: Version) -> Self {
-        self.req.version(ver);
-        self
-    }
-
-    /// Set HTTP method of this request
-    pub fn method(mut self, meth: Method) -> Self {
-        self.req.method(meth);
-        self
-    }
-
-    /// Set HTTP Uri of this request
-    pub fn uri(mut self, path: &str) -> Self {
-        self.req.uri(path);
-        self
-    }
-
-    /// Set a header
-    pub fn set<H: Header>(mut self, hdr: H) -> Self {
-        self.req.set(hdr);
-        self
-    }
-
-    /// Set a header
-    pub fn header<K, V>(mut self, key: K, value: V) -> Self
-    where
-        HeaderName: TryFrom<K>,
-        <HeaderName as TryFrom<K>>::Error: Into<HttpError>,
-        V: IntoHeaderValue,
-    {
-        self.req.header(key, value);
-        self
-    }
-
-    /// Set cookie for this request
-    pub fn cookie(mut self, cookie: Cookie<'_>) -> Self {
-        self.req.cookie(cookie);
-        self
-    }
-
-    /// Set request path pattern parameter
-    pub fn param(mut self, name: &'static str, value: &'static str) -> Self {
-        self.path.add_static(name, value);
-        self
-    }
-
-    /// Set peer addr
-    pub fn peer_addr(mut self, addr: SocketAddr) -> Self {
-        self.peer_addr = Some(addr);
-        self
-    }
-
-    /// Set request payload
-    pub fn set_payload<B: Into<Bytes>>(mut self, data: B) -> Self {
-        self.req.set_payload(data);
-        self
-    }
-
-    /// Serialize `data` to a URL encoded form and set it as the request payload. The `Content-Type`
-    /// header is set to `application/x-www-form-urlencoded`.
-    pub fn set_form<T: Serialize>(mut self, data: &T) -> Self {
-        let bytes = serde_urlencoded::to_string(data)
-            .expect("Failed to serialize test data as a urlencoded form");
-        self.req.set_payload(bytes);
-        self.req.set(ContentType::form_url_encoded());
-        self
-    }
-
-    /// Serialize `data` to JSON and set it as the request payload. The `Content-Type` header is
-    /// set to `application/json`.
-    pub fn set_json<T: Serialize>(mut self, data: &T) -> Self {
-        let bytes =
-            serde_json::to_string(data).expect("Failed to serialize test data to json");
-        self.req.set_payload(bytes);
-        self.req.set(ContentType::json());
-        self
-    }
-
-    /// Set application data. This is equivalent of `App::data()` method
-    /// for testing purpose.
-    pub fn data<T: 'static>(mut self, data: T) -> Self {
-        self.app_data.insert(Data::new(data));
-        self
-    }
-
-    /// Set application data. This is equivalent of `App::app_data()` method
-    /// for testing purpose.
-    pub fn app_data<T: 'static>(mut self, data: T) -> Self {
-        self.app_data.insert(data);
-        self
-    }
-
-    #[cfg(test)]
-    /// Set request config
-    pub(crate) fn rmap(mut self, rmap: ResourceMap) -> Self {
-        self.rmap = rmap;
-        self
-    }
-
-    /// Complete request creation and generate `Request` instance
-    pub fn to_request(mut self) -> Request {
-        let mut req = self.req.finish();
-        req.head_mut().peer_addr = self.peer_addr;
-        req
-    }
-
-    /// Complete request creation and generate `ServiceRequest` instance
-    pub fn to_srv_request(mut self) -> ServiceRequest {
-        let (mut head, payload) = self.req.finish().into_parts();
-        head.peer_addr = self.peer_addr;
-        self.path.get_mut().update(&head.uri);
-
-        ServiceRequest::new(HttpRequest::new(
-            self.path,
-            head,
-            payload,
-            Rc::new(self.rmap),
-            self.config.clone(),
-            Rc::new(self.app_data),
-            HttpRequestPool::create(),
-        ))
-    }
-
-    /// Complete request creation and generate `ServiceResponse` instance
-    pub fn to_srv_response<B>(self, res: HttpResponse<B>) -> ServiceResponse<B> {
-        self.to_srv_request().into_response(res)
-    }
-
-    /// Complete request creation and generate `HttpRequest` instance
-    pub fn to_http_request(mut self) -> HttpRequest {
-        let (mut head, payload) = self.req.finish().into_parts();
-        head.peer_addr = self.peer_addr;
-        self.path.get_mut().update(&head.uri);
-
-        HttpRequest::new(
-            self.path,
-            head,
-            payload,
-            Rc::new(self.rmap),
-            self.config.clone(),
-            Rc::new(self.app_data),
-            HttpRequestPool::create(),
-        )
-    }
-
-    /// Complete request creation and generate `HttpRequest` and `Payload` instances
-    pub fn to_http_parts(mut self) -> (HttpRequest, Payload) {
-        let (mut head, payload) = self.req.finish().into_parts();
-        head.peer_addr = self.peer_addr;
-        self.path.get_mut().update(&head.uri);
-
-        let req = HttpRequest::new(
-            self.path,
-            head,
-            Payload::None,
-            Rc::new(self.rmap),
-            self.config.clone(),
-            Rc::new(self.app_data),
-            HttpRequestPool::create(),
-        );
-
-        (req, payload)
-    }
-
-    /// Complete request creation, calls service and waits for response future completion.
-    pub async fn send_request<S, B, E>(self, app: &mut S) -> S::Response
-    where
-        S: Service<Request = Request, Response = ServiceResponse<B>, Error = E>,
-        E: std::fmt::Debug,
-    {
-        let req = self.to_request();
-        call_service(app, req).await
-    }
-}
-
-/// Start test server with default configuration
-///
-/// Test server is very simple server that simplify process of writing
-/// integration tests cases for actix web applications.
-///
-/// # Examples
-///
-/// ```rust
-/// use actix_web::{web, test, App, HttpResponse, Error};
-///
-/// async fn my_handler() -> Result<HttpResponse, Error> {
-///     Ok(HttpResponse::Ok().into())
-/// }
-///
-/// #[actix_rt::test]
-/// async fn test_example() {
-///     let mut srv = test::start(
-///         || App::new().service(
-///                 web::resource("/").to(my_handler))
-///     );
-///
-///     let req = srv.get("/");
-///     let response = req.send().await.unwrap();
-///     assert!(response.status().is_success());
-/// }
-/// ```
-pub fn start<F, I, S, B>(factory: F) -> TestServer
-where
-    F: Fn() -> I + Send + Clone + 'static,
-    I: IntoServiceFactory<S>,
-    S: ServiceFactory<Config = AppConfig, Request = Request> + 'static,
-    S::Error: Into<Error> + 'static,
-    S::InitError: fmt::Debug,
-    S::Response: Into<HttpResponse<B>> + 'static,
-    <S::Service as Service>::Future: 'static,
-    B: MessageBody + 'static,
-{
-    start_with(TestServerConfig::default(), factory)
-}
-
-/// Start test server with custom configuration
-///
-/// Test server could be configured in different ways, for details check
-/// `TestServerConfig` docs.
-///
-/// # Examples
-///
-/// ```rust
-/// use actix_web::{web, test, App, HttpResponse, Error};
-///
-/// async fn my_handler() -> Result<HttpResponse, Error> {
-///     Ok(HttpResponse::Ok().into())
-/// }
-///
-/// #[actix_rt::test]
-/// async fn test_example() {
-///     let mut srv = test::start_with(test::config().h1(), ||
-///         App::new().service(web::resource("/").to(my_handler))
-///     );
-///
-///     let req = srv.get("/");
-///     let response = req.send().await.unwrap();
-///     assert!(response.status().is_success());
-/// }
-/// ```
-pub fn start_with<F, I, S, B>(cfg: TestServerConfig, factory: F) -> TestServer
-where
-    F: Fn() -> I + Send + Clone + 'static,
-    I: IntoServiceFactory<S>,
-    S: ServiceFactory<Config = AppConfig, Request = Request> + 'static,
-    S::Error: Into<Error> + 'static,
-    S::InitError: fmt::Debug,
-    S::Response: Into<HttpResponse<B>> + 'static,
-    <S::Service as Service>::Future: 'static,
-    B: MessageBody + 'static,
-{
-    let (tx, rx) = mpsc::channel();
-
-    let ssl = match cfg.stream {
-        StreamType::Tcp => false,
-        #[cfg(feature = "openssl")]
-        StreamType::Openssl(_) => true,
-        #[cfg(feature = "rustls")]
-        StreamType::Rustls(_) => true,
-    };
-
-    // run server in separate thread
-    thread::spawn(move || {
-        let sys = System::new("actix-test-server");
-        let tcp = net::TcpListener::bind("127.0.0.1:0").unwrap();
-        let local_addr = tcp.local_addr().unwrap();
-        let factory = factory.clone();
-        let cfg = cfg.clone();
-        let ctimeout = cfg.client_timeout;
-        let builder = Server::build().workers(1).disable_signals();
-
-        let srv = match cfg.stream {
-            StreamType::Tcp => match cfg.tp {
-                HttpVer::Http1 => builder.listen("test", tcp, move || {
-                    let cfg =
-                        AppConfig::new(false, local_addr, format!("{}", local_addr));
-                    HttpService::build()
-                        .client_timeout(ctimeout)
-                        .h1(map_config(factory(), move |_| cfg.clone()))
-                        .tcp()
-                }),
-                HttpVer::Http2 => builder.listen("test", tcp, move || {
-                    let cfg =
-                        AppConfig::new(false, local_addr, format!("{}", local_addr));
-                    HttpService::build()
-                        .client_timeout(ctimeout)
-                        .h2(map_config(factory(), move |_| cfg.clone()))
-                        .tcp()
-                }),
-                HttpVer::Both => builder.listen("test", tcp, move || {
-                    let cfg =
-                        AppConfig::new(false, local_addr, format!("{}", local_addr));
-                    HttpService::build()
-                        .client_timeout(ctimeout)
-                        .finish(map_config(factory(), move |_| cfg.clone()))
-                        .tcp()
-                }),
-            },
-            #[cfg(feature = "openssl")]
-            StreamType::Openssl(acceptor) => match cfg.tp {
-                HttpVer::Http1 => builder.listen("test", tcp, move || {
-                    let cfg =
-                        AppConfig::new(true, local_addr, format!("{}", local_addr));
-                    HttpService::build()
-                        .client_timeout(ctimeout)
-                        .h1(map_config(factory(), move |_| cfg.clone()))
-                        .openssl(acceptor.clone())
-                }),
-                HttpVer::Http2 => builder.listen("test", tcp, move || {
-                    let cfg =
-                        AppConfig::new(true, local_addr, format!("{}", local_addr));
-                    HttpService::build()
-                        .client_timeout(ctimeout)
-                        .h2(map_config(factory(), move |_| cfg.clone()))
-                        .openssl(acceptor.clone())
-                }),
-                HttpVer::Both => builder.listen("test", tcp, move || {
-                    let cfg =
-                        AppConfig::new(true, local_addr, format!("{}", local_addr));
-                    HttpService::build()
-                        .client_timeout(ctimeout)
-                        .finish(map_config(factory(), move |_| cfg.clone()))
-                        .openssl(acceptor.clone())
-                }),
-            },
-            #[cfg(feature = "rustls")]
-            StreamType::Rustls(config) => match cfg.tp {
-                HttpVer::Http1 => builder.listen("test", tcp, move || {
-                    let cfg =
-                        AppConfig::new(true, local_addr, format!("{}", local_addr));
-                    HttpService::build()
-                        .client_timeout(ctimeout)
-                        .h1(map_config(factory(), move |_| cfg.clone()))
-                        .rustls(config.clone())
-                }),
-                HttpVer::Http2 => builder.listen("test", tcp, move || {
-                    let cfg =
-                        AppConfig::new(true, local_addr, format!("{}", local_addr));
-                    HttpService::build()
-                        .client_timeout(ctimeout)
-                        .h2(map_config(factory(), move |_| cfg.clone()))
-                        .rustls(config.clone())
-                }),
-                HttpVer::Both => builder.listen("test", tcp, move || {
-                    let cfg =
-                        AppConfig::new(true, local_addr, format!("{}", local_addr));
-                    HttpService::build()
-                        .client_timeout(ctimeout)
-                        .finish(map_config(factory(), move |_| cfg.clone()))
-                        .rustls(config.clone())
-                }),
-            },
-        }
-        .unwrap()
-        .start();
-
-        tx.send((System::current(), srv, local_addr)).unwrap();
-        sys.run()
-    });
-
-    let (system, server, addr) = rx.recv().unwrap();
-
-    let client = {
-        let connector = {
-            #[cfg(feature = "openssl")]
-            {
-                use open_ssl::ssl::{SslConnector, SslMethod, SslVerifyMode};
-
-                let mut builder = SslConnector::builder(SslMethod::tls()).unwrap();
-                builder.set_verify(SslVerifyMode::NONE);
-                let _ = builder
-                    .set_alpn_protos(b"\x02h2\x08http/1.1")
-                    .map_err(|e| log::error!("Can not set alpn protocol: {:?}", e));
-                Connector::new()
-                    .conn_lifetime(time::Duration::from_secs(0))
-                    .timeout(time::Duration::from_millis(30000))
-                    .ssl(builder.build())
-                    .finish()
-            }
-            #[cfg(not(feature = "openssl"))]
-            {
-                Connector::new()
-                    .conn_lifetime(time::Duration::from_secs(0))
-                    .timeout(time::Duration::from_millis(30000))
-                    .finish()
-            }
-        };
-
-        Client::builder().connector(connector).finish()
-    };
-
-    TestServer {
-        ssl,
-        addr,
-        client,
-        system,
-        server,
-    }
-}
-
-#[derive(Clone)]
-pub struct TestServerConfig {
-    tp: HttpVer,
-    stream: StreamType,
-    client_timeout: u64,
-}
-
-#[derive(Clone)]
-enum HttpVer {
-    Http1,
-    Http2,
-    Both,
-}
-
-#[derive(Clone)]
-enum StreamType {
-    Tcp,
-    #[cfg(feature = "openssl")]
-    Openssl(open_ssl::ssl::SslAcceptor),
-    #[cfg(feature = "rustls")]
-    Rustls(rust_tls::ServerConfig),
-}
-
-impl Default for TestServerConfig {
-    fn default() -> Self {
-        TestServerConfig::new()
-    }
-}
-
-/// Create default test server config
-pub fn config() -> TestServerConfig {
-    TestServerConfig::new()
-}
-
-impl TestServerConfig {
-    /// Create default server configuration
-    pub(crate) fn new() -> TestServerConfig {
-        TestServerConfig {
-            tp: HttpVer::Both,
-            stream: StreamType::Tcp,
-            client_timeout: 5000,
-        }
-    }
-
-    /// Start http/1.1 server only
-    pub fn h1(mut self) -> Self {
-        self.tp = HttpVer::Http1;
-        self
-    }
-
-    /// Start http/2 server only
-    pub fn h2(mut self) -> Self {
-        self.tp = HttpVer::Http2;
-        self
-    }
-
-    /// Start openssl server
-    #[cfg(feature = "openssl")]
-    pub fn openssl(mut self, acceptor: open_ssl::ssl::SslAcceptor) -> Self {
-        self.stream = StreamType::Openssl(acceptor);
-        self
-    }
-
-    /// Start rustls server
-    #[cfg(feature = "rustls")]
-    pub fn rustls(mut self, config: rust_tls::ServerConfig) -> Self {
-        self.stream = StreamType::Rustls(config);
-        self
-    }
-
-    /// Set server client timeout in milliseconds for first request.
-    pub fn client_timeout(mut self, val: u64) -> Self {
-        self.client_timeout = val;
-        self
-    }
-}
-
-/// Get first available unused address
-pub fn unused_addr() -> net::SocketAddr {
-    let addr: net::SocketAddr = "127.0.0.1:0".parse().unwrap();
-    let socket =
-        Socket::new(Domain::ipv4(), Type::stream(), Some(Protocol::tcp())).unwrap();
-    socket.bind(&addr.into()).unwrap();
-    socket.set_reuse_address(true).unwrap();
-    let tcp = socket.into_tcp_listener();
-    tcp.local_addr().unwrap()
-}
-
-/// Test server controller
-pub struct TestServer {
-    addr: net::SocketAddr,
-    client: awc::Client,
-    system: actix_rt::System,
-    ssl: bool,
-    server: Server,
-}
-
-impl TestServer {
-    /// Construct test server url
-    pub fn addr(&self) -> net::SocketAddr {
-        self.addr
-    }
-
-    /// Construct test server url
-    pub fn url(&self, uri: &str) -> String {
-        let scheme = if self.ssl { "https" } else { "http" };
-
-        if uri.starts_with('/') {
-            format!("{}://localhost:{}{}", scheme, self.addr.port(), uri)
-        } else {
-            format!("{}://localhost:{}/{}", scheme, self.addr.port(), uri)
-        }
-    }
-
-    /// Create `GET` request
-    pub fn get<S: AsRef<str>>(&self, path: S) -> ClientRequest {
-        self.client.get(self.url(path.as_ref()).as_str())
-    }
-
-    /// Create `POST` request
-    pub fn post<S: AsRef<str>>(&self, path: S) -> ClientRequest {
-        self.client.post(self.url(path.as_ref()).as_str())
-    }
-
-    /// Create `HEAD` request
-    pub fn head<S: AsRef<str>>(&self, path: S) -> ClientRequest {
-        self.client.head(self.url(path.as_ref()).as_str())
-    }
-
-    /// Create `PUT` request
-    pub fn put<S: AsRef<str>>(&self, path: S) -> ClientRequest {
-        self.client.put(self.url(path.as_ref()).as_str())
-    }
-
-    /// Create `PATCH` request
-    pub fn patch<S: AsRef<str>>(&self, path: S) -> ClientRequest {
-        self.client.patch(self.url(path.as_ref()).as_str())
-    }
-
-    /// Create `DELETE` request
-    pub fn delete<S: AsRef<str>>(&self, path: S) -> ClientRequest {
-        self.client.delete(self.url(path.as_ref()).as_str())
-    }
-
-    /// Create `OPTIONS` request
-    pub fn options<S: AsRef<str>>(&self, path: S) -> ClientRequest {
-        self.client.options(self.url(path.as_ref()).as_str())
-    }
-
-    /// Connect to test http server
-    pub fn request<S: AsRef<str>>(&self, method: Method, path: S) -> ClientRequest {
-        self.client.request(method, path.as_ref())
-    }
-
-    pub async fn load_body<S>(
-        &mut self,
-        mut response: ClientResponse<S>,
-    ) -> Result<Bytes, PayloadError>
-    where
-        S: Stream<Item = Result<Bytes, PayloadError>> + Unpin + 'static,
-    {
-        response.body().limit(10_485_760).await
-    }
-
-    /// Connect to websocket server at a given path
-    pub async fn ws_at(
-        &mut self,
-        path: &str,
-    ) -> Result<Framed<impl AsyncRead + AsyncWrite, ws::Codec>, awc::error::WsClientError>
-    {
-        let url = self.url(path);
-        let connect = self.client.ws(url).connect();
-        connect.await.map(|(_, framed)| framed)
-    }
-
-    /// Connect to a websocket server
-    pub async fn ws(
-        &mut self,
-    ) -> Result<Framed<impl AsyncRead + AsyncWrite, ws::Codec>, awc::error::WsClientError>
-    {
-        self.ws_at("/").await
-    }
-
-    /// Gracefully stop http server
-    pub async fn stop(self) {
-        self.server.stop(true).await;
-        self.system.stop();
-        delay_for(time::Duration::from_millis(100)).await;
-    }
-}
-
-impl Drop for TestServer {
-    fn drop(&mut self) {
-        self.system.stop()
-    }
-}
-
-#[cfg(test)]
-mod tests {
-    use actix_http::httpmessage::HttpMessage;
-    use serde::{Deserialize, Serialize};
-    use std::time::SystemTime;
-
-    use super::*;
-    use crate::{http::header, web, App, HttpResponse, Responder};
-
-    #[actix_rt::test]
-    async fn test_basics() {
-        let req = TestRequest::with_hdr(header::ContentType::json())
-            .version(Version::HTTP_2)
-            .set(header::Date(SystemTime::now().into()))
-            .param("test", "123")
-            .data(10u32)
-            .app_data(20u64)
-            .peer_addr("127.0.0.1:8081".parse().unwrap())
-            .to_http_request();
-        assert!(req.headers().contains_key(header::CONTENT_TYPE));
-        assert!(req.headers().contains_key(header::DATE));
-        assert_eq!(
-            req.head().peer_addr,
-            Some("127.0.0.1:8081".parse().unwrap())
-        );
-        assert_eq!(&req.match_info()["test"], "123");
-        assert_eq!(req.version(), Version::HTTP_2);
-        let data = req.app_data::<Data<u32>>().unwrap();
-        assert!(req.app_data::<Data<u64>>().is_none());
-        assert_eq!(*data.get_ref(), 10);
-
-        assert!(req.app_data::<u32>().is_none());
-        let data = req.app_data::<u64>().unwrap();
-        assert_eq!(*data, 20);
-    }
-
-    #[actix_rt::test]
-    async fn test_request_methods() {
-        let mut app = init_service(
-            App::new().service(
-                web::resource("/index.html")
-                    .route(web::put().to(|| HttpResponse::Ok().body("put!")))
-                    .route(web::patch().to(|| HttpResponse::Ok().body("patch!")))
-                    .route(web::delete().to(|| HttpResponse::Ok().body("delete!"))),
-            ),
-        )
-        .await;
-
-        let put_req = TestRequest::put()
-            .uri("/index.html")
-            .header(header::CONTENT_TYPE, "application/json")
-            .to_request();
-
-        let result = read_response(&mut app, put_req).await;
-        assert_eq!(result, Bytes::from_static(b"put!"));
-
-        let patch_req = TestRequest::patch()
-            .uri("/index.html")
-            .header(header::CONTENT_TYPE, "application/json")
-            .to_request();
-
-        let result = read_response(&mut app, patch_req).await;
-        assert_eq!(result, Bytes::from_static(b"patch!"));
-
-        let delete_req = TestRequest::delete().uri("/index.html").to_request();
-        let result = read_response(&mut app, delete_req).await;
-        assert_eq!(result, Bytes::from_static(b"delete!"));
-    }
-
-    #[actix_rt::test]
-    async fn test_response() {
-        let mut app = init_service(
-            App::new().service(
-                web::resource("/index.html")
-                    .route(web::post().to(|| HttpResponse::Ok().body("welcome!"))),
-            ),
-        )
-        .await;
-
-        let req = TestRequest::post()
-            .uri("/index.html")
-            .header(header::CONTENT_TYPE, "application/json")
-            .to_request();
-
-        let result = read_response(&mut app, req).await;
-        assert_eq!(result, Bytes::from_static(b"welcome!"));
-    }
-
-    #[actix_rt::test]
-    async fn test_send_request() {
-        let mut app = init_service(
-            App::new().service(
-                web::resource("/index.html")
-                    .route(web::get().to(|| HttpResponse::Ok().body("welcome!"))),
-            ),
-        )
-        .await;
-
-        let resp = TestRequest::get()
-            .uri("/index.html")
-            .send_request(&mut app)
-            .await;
-
-        let result = read_body(resp).await;
-        assert_eq!(result, Bytes::from_static(b"welcome!"));
-    }
-
-    #[derive(Serialize, Deserialize)]
-    pub struct Person {
-        id: String,
-        name: String,
-    }
-
-    #[actix_rt::test]
-    async fn test_response_json() {
-        let mut app = init_service(App::new().service(web::resource("/people").route(
-            web::post().to(|person: web::Json<Person>| {
-                HttpResponse::Ok().json(person.into_inner())
-            }),
-        )))
-        .await;
-
-        let payload = r#"{"id":"12345","name":"User name"}"#.as_bytes();
-
-        let req = TestRequest::post()
-            .uri("/people")
-            .header(header::CONTENT_TYPE, "application/json")
-            .set_payload(payload)
-            .to_request();
-
-        let result: Person = read_response_json(&mut app, req).await;
-        assert_eq!(&result.id, "12345");
-    }
-
-    #[actix_rt::test]
-    async fn test_body_json() {
-        let mut app = init_service(App::new().service(web::resource("/people").route(
-            web::post().to(|person: web::Json<Person>| {
-                HttpResponse::Ok().json(person.into_inner())
-            }),
-        )))
-        .await;
-
-        let payload = r#"{"id":"12345","name":"User name"}"#.as_bytes();
-
-        let resp = TestRequest::post()
-            .uri("/people")
-            .header(header::CONTENT_TYPE, "application/json")
-            .set_payload(payload)
-            .send_request(&mut app)
-            .await;
-
-        let result: Person = read_body_json(resp).await;
-        assert_eq!(&result.name, "User name");
-    }
-
-    #[actix_rt::test]
-    async fn test_request_response_form() {
-        let mut app = init_service(App::new().service(web::resource("/people").route(
-            web::post().to(|person: web::Form<Person>| {
-                HttpResponse::Ok().json(person.into_inner())
-            }),
-        )))
-        .await;
-
-        let payload = Person {
-            id: "12345".to_string(),
-            name: "User name".to_string(),
-        };
-
-        let req = TestRequest::post()
-            .uri("/people")
-            .set_form(&payload)
-            .to_request();
-
-        assert_eq!(req.content_type(), "application/x-www-form-urlencoded");
-
-        let result: Person = read_response_json(&mut app, req).await;
-        assert_eq!(&result.id, "12345");
-        assert_eq!(&result.name, "User name");
-    }
-
-    #[actix_rt::test]
-    async fn test_request_response_json() {
-        let mut app = init_service(App::new().service(web::resource("/people").route(
-            web::post().to(|person: web::Json<Person>| {
-                HttpResponse::Ok().json(person.into_inner())
-            }),
-        )))
-        .await;
-
-        let payload = Person {
-            id: "12345".to_string(),
-            name: "User name".to_string(),
-        };
-
-        let req = TestRequest::post()
-            .uri("/people")
-            .set_json(&payload)
-            .to_request();
-
-        assert_eq!(req.content_type(), "application/json");
-
-        let result: Person = read_response_json(&mut app, req).await;
-        assert_eq!(&result.id, "12345");
-        assert_eq!(&result.name, "User name");
-    }
-
-    #[actix_rt::test]
-    async fn test_async_with_block() {
-        async fn async_with_block() -> Result<HttpResponse, Error> {
-            let res = web::block(move || Some(4usize).ok_or("wrong")).await;
-
-            match res {
-                Ok(value) => Ok(HttpResponse::Ok()
-                    .content_type("text/plain")
-                    .body(format!("Async with block value: {}", value))),
-                Err(_) => panic!("Unexpected"),
-            }
-        }
-
-        let mut app = init_service(
-            App::new().service(web::resource("/index.html").to(async_with_block)),
-        )
-        .await;
-
-        let req = TestRequest::post().uri("/index.html").to_request();
-        let res = app.call(req).await.unwrap();
-        assert!(res.status().is_success());
-    }
-
-    #[actix_rt::test]
-    async fn test_server_data() {
-        async fn handler(data: web::Data<usize>) -> impl Responder {
-            assert_eq!(**data, 10);
-            HttpResponse::Ok()
-        }
-
-        let mut app = init_service(
-            App::new()
-                .data(10usize)
-                .service(web::resource("/index.html").to(handler)),
-        )
-        .await;
-
-        let req = TestRequest::post().uri("/index.html").to_request();
-        let res = app.call(req).await.unwrap();
-        assert!(res.status().is_success());
-    }
-
-    #[actix_rt::test]
-    async fn test_actor() {
-        use crate::Error;
-        use actix::prelude::*;
-
-        struct MyActor;
-
-        impl Actor for MyActor {
-            type Context = Context<Self>;
-        }
-
-        struct Num(usize);
-
-        impl Message for Num {
-            type Result = usize;
-        }
-
-        impl Handler<Num> for MyActor {
-            type Result = usize;
-
-            fn handle(&mut self, msg: Num, _: &mut Self::Context) -> Self::Result {
-                msg.0
-            }
-        }
-
-        let addr = MyActor.start();
-
-        async fn actor_handler(
-            addr: Data<Addr<MyActor>>,
-        ) -> Result<impl Responder, Error> {
-            // `?` operator tests "actors" feature flag on actix-http
-            let res = addr.send(Num(1)).await?;
-
-            if res == 1 {
-                Ok(HttpResponse::Ok())
-            } else {
-                Ok(HttpResponse::BadRequest())
-            }
-        }
-
-        let srv = App::new()
-            .data(addr.clone())
-            .service(web::resource("/").to(actor_handler));
-
-        let mut app = init_service(srv).await;
-
-        let req = TestRequest::post().uri("/").to_request();
-        let res = app.call(req).await.unwrap();
-        assert!(res.status().is_success());
-    }
-}
->>>>>>> b75a9b7a
+// }