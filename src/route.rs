#![allow(clippy::rc_buffer)] // inner value is mutated before being shared (`Rc::get_mut`)

use std::future::Future;
use std::pin::Pin;
use std::rc::Rc;
use std::task::{Context, Poll};

use actix_http::{http::Method, Error};
use actix_service::{Service, ServiceFactory};
use futures_util::future::{ready, LocalBoxFuture};

use crate::extract::FromRequest;
use crate::guard::{self, Guard};
use crate::handler::{Extract, Factory, Handler};
use crate::responder::Responder;
use crate::service::{ServiceRequest, ServiceResponse};
use crate::HttpResponse;

type BoxedRouteService = Box<
    dyn Service<
        Request = ServiceRequest,
        Response = ServiceResponse,
        Error = Error,
        Future = LocalBoxFuture<'static, Result<ServiceResponse, Error>>,
    >,
>;

type BoxedRouteNewService = Box<
    dyn ServiceFactory<
        Config = (),
        Request = ServiceRequest,
        Response = ServiceResponse,
        Error = Error,
        InitError = (),
        Service = BoxedRouteService,
        Future = LocalBoxFuture<'static, Result<BoxedRouteService, ()>>,
    >,
>;

/// Resource route definition
///
/// Route uses builder-like pattern for configuration.
/// If handler is not explicitly set, default *404 Not Found* handler is used.
pub struct Route {
    service: BoxedRouteNewService,
    guards: Rc<Vec<Box<dyn Guard>>>,
}

impl Route {
    /// Create new route which matches any request.
    #[allow(clippy::new_without_default)]
    pub fn new() -> Route {
        Route {
            service: Box::new(RouteNewService::new(Extract::new(Handler::new(|| {
                ready(HttpResponse::NotFound())
            })))),
            guards: Rc::new(Vec::new()),
        }
    }

    pub(crate) fn take_guards(&mut self) -> Vec<Box<dyn Guard>> {
        std::mem::take(Rc::get_mut(&mut self.guards).unwrap())
    }
}

impl ServiceFactory for Route {
    type Request = ServiceRequest;
    type Response = ServiceResponse;
    type Error = Error;
    type Config = ();
    type Service = RouteService;
    type InitError = ();
    type Future = CreateRouteService;

    fn new_service(&self, _: ()) -> Self::Future {
        CreateRouteService {
            fut: self.service.new_service(()),
            guards: self.guards.clone(),
        }
    }
}

pub struct CreateRouteService {
    fut: LocalBoxFuture<'static, Result<BoxedRouteService, ()>>,
    guards: Rc<Vec<Box<dyn Guard>>>,
}

impl Future for CreateRouteService {
    type Output = Result<RouteService, ()>;

    fn poll(self: Pin<&mut Self>, cx: &mut Context<'_>) -> Poll<Self::Output> {
        let this = self.get_mut();

        match this.fut.as_mut().poll(cx)? {
            Poll::Ready(service) => Poll::Ready(Ok(RouteService {
                service,
                guards: this.guards.clone(),
            })),
            Poll::Pending => Poll::Pending,
        }
    }
}

pub struct RouteService {
    service: BoxedRouteService,
    guards: Rc<Vec<Box<dyn Guard>>>,
}

impl RouteService {
    pub fn check(&self, req: &mut ServiceRequest) -> bool {
        for f in self.guards.iter() {
            if !f.check(req.head()) {
                return false;
            }
        }
        true
    }
}

impl Service for RouteService {
    type Request = ServiceRequest;
    type Response = ServiceResponse;
    type Error = Error;
    type Future = LocalBoxFuture<'static, Result<Self::Response, Self::Error>>;

    fn poll_ready(&self, cx: &mut Context<'_>) -> Poll<Result<(), Self::Error>> {
        self.service.poll_ready(cx)
    }

<<<<<<< HEAD
    fn call(&self, req: ServiceRequest) -> Self::Future {
=======
    fn call(&mut self, req: ServiceRequest) -> Self::Future {
>>>>>>> 5afef13d
        self.service.call(req)
    }
}

impl Route {
    /// Add method guard to the route.
    ///
    /// ```rust
    /// # use actix_web::*;
    /// # fn main() {
    /// App::new().service(web::resource("/path").route(
    ///     web::get()
    ///         .method(http::Method::CONNECT)
    ///         .guard(guard::Header("content-type", "text/plain"))
    ///         .to(|req: HttpRequest| HttpResponse::Ok()))
    /// );
    /// # }
    /// ```
    pub fn method(mut self, method: Method) -> Self {
        Rc::get_mut(&mut self.guards)
            .unwrap()
            .push(Box::new(guard::Method(method)));
        self
    }

    /// Add guard to the route.
    ///
    /// ```rust
    /// # use actix_web::*;
    /// # fn main() {
    /// App::new().service(web::resource("/path").route(
    ///     web::route()
    ///         .guard(guard::Get())
    ///         .guard(guard::Header("content-type", "text/plain"))
    ///         .to(|req: HttpRequest| HttpResponse::Ok()))
    /// );
    /// # }
    /// ```
    pub fn guard<F: Guard + 'static>(mut self, f: F) -> Self {
        Rc::get_mut(&mut self.guards).unwrap().push(Box::new(f));
        self
    }

    /// Set handler function, use request extractors for parameters.
    ///
    /// ```rust
    /// use actix_web::{web, http, App};
    /// use serde_derive::Deserialize;
    ///
    /// #[derive(Deserialize)]
    /// struct Info {
    ///     username: String,
    /// }
    ///
    /// /// extract path info using serde
    /// async fn index(info: web::Path<Info>) -> String {
    ///     format!("Welcome {}!", info.username)
    /// }
    ///
    /// fn main() {
    ///     let app = App::new().service(
    ///         web::resource("/{username}/index.html") // <- define path parameters
    ///             .route(web::get().to(index))        // <- register handler
    ///     );
    /// }
    /// ```
    ///
    /// It is possible to use multiple extractors for one handler function.
    ///
    /// ```rust
    /// # use std::collections::HashMap;
    /// # use serde_derive::Deserialize;
    /// use actix_web::{web, App};
    ///
    /// #[derive(Deserialize)]
    /// struct Info {
    ///     username: String,
    /// }
    ///
    /// /// extract path info using serde
    /// async fn index(path: web::Path<Info>, query: web::Query<HashMap<String, String>>, body: web::Json<Info>) -> String {
    ///     format!("Welcome {}!", path.username)
    /// }
    ///
    /// fn main() {
    ///     let app = App::new().service(
    ///         web::resource("/{username}/index.html") // <- define path parameters
    ///             .route(web::get().to(index))
    ///     );
    /// }
    /// ```
    pub fn to<F, T, R, U>(mut self, handler: F) -> Self
    where
        F: Factory<T, R, U>,
        T: FromRequest + 'static,
        R: Future<Output = U> + 'static,
        U: Responder + 'static,
    {
        self.service =
            Box::new(RouteNewService::new(Extract::new(Handler::new(handler))));
        self
    }
}

struct RouteNewService<T>
where
    T: ServiceFactory<Request = ServiceRequest, Error = (Error, ServiceRequest)>,
{
    service: T,
}

impl<T> RouteNewService<T>
where
    T: ServiceFactory<
        Config = (),
        Request = ServiceRequest,
        Response = ServiceResponse,
        Error = (Error, ServiceRequest),
    >,
    T::Future: 'static,
    T::Service: 'static,
    <T::Service as Service>::Future: 'static,
{
    pub fn new(service: T) -> Self {
        RouteNewService { service }
    }
}

impl<T> ServiceFactory for RouteNewService<T>
where
    T: ServiceFactory<
        Config = (),
        Request = ServiceRequest,
        Response = ServiceResponse,
        Error = (Error, ServiceRequest),
    >,
    T::Future: 'static,
    T::Service: 'static,
    <T::Service as Service>::Future: 'static,
{
    type Request = ServiceRequest;
    type Response = ServiceResponse;
    type Error = Error;
    type Config = ();
<<<<<<< HEAD
    type Service = BoxedRouteService<ServiceRequest, Self::Response>;
=======
    type Service = BoxedRouteService;
>>>>>>> 5afef13d
    type InitError = ();
    type Future = LocalBoxFuture<'static, Result<Self::Service, Self::InitError>>;

    fn new_service(&self, _: ()) -> Self::Future {
        let fut = self.service.new_service(());
        Box::pin(async move {
            match fut.await {
                Ok(service) => {
                    let service = Box::new(RouteServiceWrapper { service }) as _;
                    Ok(service)
                }
                Err(_) => Err(()),
            }
        })
    }
}

struct RouteServiceWrapper<T: Service> {
    service: T,
}

impl<T> Service for RouteServiceWrapper<T>
where
    T::Future: 'static,
    T: Service<
        Request = ServiceRequest,
        Response = ServiceResponse,
        Error = (Error, ServiceRequest),
    >,
{
    type Request = ServiceRequest;
    type Response = ServiceResponse;
    type Error = Error;
    type Future = LocalBoxFuture<'static, Result<Self::Response, Self::Error>>;

    fn poll_ready(&self, cx: &mut Context<'_>) -> Poll<Result<(), Self::Error>> {
        self.service.poll_ready(cx).map_err(|(e, _)| e)
    }

    fn call(&self, req: ServiceRequest) -> Self::Future {
        let fut = self.service.call(req);
        Box::pin(async move {
            match fut.await {
                Ok(res) => Ok(res),
                Err((err, req)) => Ok(req.error_response(err)),
            }
        })

        // match fut.poll() {
        //     Poll::Ready(Ok(res)) => Either::Left(ok(res)),
        //     Poll::Ready(Err((e, req))) => Either::Left(ok(req.error_response(e))),
        //     Poll::Pending => Either::Right(Box::new(fut.then(|res| match res {
        //         Ok(res) => Ok(res),
        //         Err((err, req)) => Ok(req.error_response(err)),
        //     }))),
        // }
    }
}

#[cfg(test)]
mod tests {
    use std::time::Duration;

    use actix_rt::time::sleep;
    use bytes::Bytes;
    use serde_derive::Serialize;

    use crate::http::{Method, StatusCode};
    use crate::test::{call_service, init_service, read_body, TestRequest};
    use crate::{error, web, App, HttpResponse};

    #[derive(Serialize, PartialEq, Debug)]
    struct MyObject {
        name: String,
    }

    #[actix_rt::test]
    async fn test_route() {
        let mut srv = init_service(
            App::new()
                .service(
                    web::resource("/test")
                        .route(web::get().to(HttpResponse::Ok))
                        .route(web::put().to(|| async {
                            Err::<HttpResponse, _>(error::ErrorBadRequest("err"))
                        }))
                        .route(web::post().to(|| async {
                            sleep(Duration::from_millis(100)).await;
                            Ok::<_, ()>(HttpResponse::Created())
                        }))
                        .route(web::delete().to(|| async {
                            sleep(Duration::from_millis(100)).await;
                            Err::<HttpResponse, _>(error::ErrorBadRequest("err"))
                        })),
                )
                .service(web::resource("/json").route(web::get().to(|| async {
                    sleep(Duration::from_millis(25)).await;
                    web::Json(MyObject {
                        name: "test".to_string(),
                    })
                }))),
        )
        .await;

        let req = TestRequest::with_uri("/test")
            .method(Method::GET)
            .to_request();
        let resp = call_service(&mut srv, req).await;
        assert_eq!(resp.status(), StatusCode::OK);

        let req = TestRequest::with_uri("/test")
            .method(Method::POST)
            .to_request();
        let resp = call_service(&mut srv, req).await;
        assert_eq!(resp.status(), StatusCode::CREATED);

        let req = TestRequest::with_uri("/test")
            .method(Method::PUT)
            .to_request();
        let resp = call_service(&mut srv, req).await;
        assert_eq!(resp.status(), StatusCode::BAD_REQUEST);

        let req = TestRequest::with_uri("/test")
            .method(Method::DELETE)
            .to_request();
        let resp = call_service(&mut srv, req).await;
        assert_eq!(resp.status(), StatusCode::BAD_REQUEST);

        let req = TestRequest::with_uri("/test")
            .method(Method::HEAD)
            .to_request();
        let resp = call_service(&mut srv, req).await;
        assert_eq!(resp.status(), StatusCode::METHOD_NOT_ALLOWED);

        let req = TestRequest::with_uri("/json").to_request();
        let resp = call_service(&mut srv, req).await;
        assert_eq!(resp.status(), StatusCode::OK);

        let body = read_body(resp).await;
        assert_eq!(body, Bytes::from_static(b"{\"name\":\"test\"}"));
    }
}<|MERGE_RESOLUTION|>--- conflicted
+++ resolved
@@ -127,11 +127,7 @@
         self.service.poll_ready(cx)
     }
 
-<<<<<<< HEAD
     fn call(&self, req: ServiceRequest) -> Self::Future {
-=======
-    fn call(&mut self, req: ServiceRequest) -> Self::Future {
->>>>>>> 5afef13d
         self.service.call(req)
     }
 }
@@ -276,11 +272,7 @@
     type Response = ServiceResponse;
     type Error = Error;
     type Config = ();
-<<<<<<< HEAD
-    type Service = BoxedRouteService<ServiceRequest, Self::Response>;
-=======
     type Service = BoxedRouteService;
->>>>>>> 5afef13d
     type InitError = ();
     type Future = LocalBoxFuture<'static, Result<Self::Service, Self::InitError>>;
 
